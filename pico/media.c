--- conflicted
+++ resolved
@@ -352,8 +352,7 @@
   rom_data = NULL; // now belongs to PicoCart
 
   // simple test for GG. Do this here since m.hardware is nulled in Insert
-<<<<<<< HEAD
-  if (PicoIn.AHW & PAHW_SMS) {
+  if ((PicoIn.AHW & PAHW_SMS) && !PicoIn.hwSelect) {
     const char *ext = NULL;
     if (rom_file && rom_file->ext && (*rom_file->ext != '\0')) {
       ext = rom_file->ext;
@@ -364,14 +363,9 @@
       }
     }
     if (ext && !strcmp(ext,"gg") && !PicoIn.hwSelect) {
-      Pico.m.hardware |= 0x1;
-=======
-  if ((PicoIn.AHW & PAHW_SMS) && !PicoIn.hwSelect) {
-    if (!strcmp(rom->ext,"gg")) {
       Pico.m.hardware |= PMS_HW_GG;
->>>>>>> 45d0add2
       lprintf("detected GG ROM\n");
-    } else if (!strcmp(rom->ext,"sg")) {
+    } else if (ext && !strcmp(ext,"sg")) {
       Pico.m.hardware |= PMS_HW_SG;
       lprintf("detected SG-1000 ROM\n");
     } else
